--- conflicted
+++ resolved
@@ -10,29 +10,19 @@
 	"os"
 	"runtime"
 	"sync"
-<<<<<<< HEAD
-	// "context"
-=======
 	"time"
->>>>>>> 7fe3fa75
 
 	"github.com/raedahgroup/dcrextdata/exchanges"
 	"github.com/raedahgroup/dcrextdata/postgres"
 	"github.com/raedahgroup/dcrextdata/pow"
 	"github.com/raedahgroup/dcrextdata/version"
-<<<<<<< HEAD
-	// "github.com/raedahgroup/dcrextdata/vsp"
-=======
 	"github.com/raedahgroup/dcrextdata/vsp"
->>>>>>> 7fe3fa75
 	"github.com/raedahgroup/dcrextdata/web"
 )
 
 // const dcrlaunchtime int64 = 1454889600
 // var opError error
 // var beginShutdown = make(chan bool)
-<<<<<<< HEAD
-=======
 
 func main() {
 	// Create a context that is cancelled when a shutdown request is received
@@ -51,7 +41,6 @@
 	}
 	os.Exit(0)
 }
->>>>>>> 7fe3fa75
 
 func _main(ctx context.Context) error {
 	cfg, _, err := loadConfig()
@@ -64,9 +53,6 @@
 			logRotator.Close()
 		}
 	}()
-
-	// ctx, _ := context.WithCancel(context.Background())
-	enterHttpMode(cfg.HTTPHost, cfg.HTTPPort)
 
 	// Display app version.
 	log.Infof("%s version %v (Go version %s)", version.AppName,
@@ -180,17 +166,9 @@
 		return nil
 	}
 
-<<<<<<< HEAD
-	wg.Wait()
-
-	log.Info("Goodbye")
-	return nil
-}
-=======
 	if err = collectData(); err != nil {
 		return err
 	}
->>>>>>> 7fe3fa75
 
 	
 
@@ -211,15 +189,6 @@
 			return nil
 		}
 	}
-<<<<<<< HEAD
-	os.Exit(0)
-}
-
-func enterHttpMode(host, port string) {
-	web.StartHttpServer(host, port)
-	// only trigger shutdown if some error occurred, ctx.Err cases would already have triggered shutdown, so ignore
 	
-=======
 	return nil
->>>>>>> 7fe3fa75
 }