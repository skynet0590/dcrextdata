[Application Options]

; PostgreSQL database config (add your postgres database username, password and database name).
;dbhost = localhost
;dbport = 5432
;dbuser = postgres
;dbpass = dbpass
;dbname = dcrextdata

; Set the logging verbosity level for all logging subsystems.
;loglevel = debug

; The interface and protocol used by the web interface an HTTP API.
;httphost = 127.0.0.1
;httpport = 7770

; Authentication information for dcrd RPC
;dcrdrpcserver = 127.0.0.1:9109
;dcrdrpcuser = rpcuser
;dcrdrpcpassword = rpcpass
;dcrdisabletls = 0

; Disable exchange ticks data collection
;disablexcticks = 0

; Disable exchange data collection
;disableexchange = 0

; Disable PoW data collection
;disablepow = 0

; Disable VSP data collection
;disablevsp = 0

; Disable reddit data collection
;disablereddit = 0

; Disable mempool data collection
;disablemempool = 0

; The duration between mempool snopshots
;mempoolinterval = 60

; VSP data interval
;vspinterval = 300

;PoW data interval
;powI = 300

; Disable network snapshot
;disablesnapshot = 0

; The number of minutes between network snapshots (default 5)
;snapshotinterval = 720

<<<<<<< HEAD
; Wheather or not to show detailed log for peer discovery
;showdetailedlog = 0

=======
>>>>>>> 037bd65e
; The address of a running instnce of dcrd for seeding the network snapshot taker
;seeder = 127.0.0.1

; The port of a running instnce of dcrd for seeding the network snapshot taker
;seederport = 9018

; IP stack access key https://ipstack.com/ for IP lookup
;ipStackAccessKey = fcd33d8814206ce1xxxxxxxxxxxxx

; An optional peer address for getting IP info
;ipLocationProvidingPeer = http://dev.planetdecred.org:7770

; The maximum number of failed connections before a node is marked as down
;maxPeerConnectionFailure = 3

;Data sharing
;syncsource = http://127.0.0.1:7770
;syncdatabase = dcrextint3
; The number of minute between sync intervals
;syncinterval = 60

; Disables periodic community stat collection
;disablecommstat = false

; Collection interval for community stat
;redditstatinterval = 60

; List of subreddit for community stat collection
;subreddit = decred
;subreddit = dcrtrader
;subreddit = dcr

; Number of minutes between Twitter stat collection
;twitterstatinterval = 1440

; List of twitter handles for community stat collection
;twitterhandle = decredproject

; Number of minutes between Github stat collection
;githubstatinterval = 1440

; List of Github repositories to track
;githubrepository = decred/dcrd
;githubrepository = planetdecred/dcrextdata

; Number of hours between Youtube stat collection
;youtubestatinterval = 1440

; Youtube data API key gotten from google developer console. https://developers.google.com/youtube/v3/getting-started
;youtubedataapikey =

; List of Youtube channel names to be tracked
;youtubechannelname = Decred

; List of Youtube channel ID to be tracked
;youtubechannelid = UCJ2bYDaPYHpSmJPh_M5dNSg

; Enable chart data caching
;enablechartcache = true<|MERGE_RESOLUTION|>--- conflicted
+++ resolved
@@ -53,12 +53,9 @@
 ; The number of minutes between network snapshots (default 5)
 ;snapshotinterval = 720
 
-<<<<<<< HEAD
 ; Wheather or not to show detailed log for peer discovery
 ;showdetailedlog = 0
 
-=======
->>>>>>> 037bd65e
 ; The address of a running instnce of dcrd for seeding the network snapshot taker
 ;seeder = 127.0.0.1
 
