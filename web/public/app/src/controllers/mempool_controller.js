import { Controller } from 'stimulus'
import axios from 'axios'
import { legendFormatter, barChartPlotter, hide, show } from '../utils'

const Dygraph = require('../../../dist/js/dygraphs.min.js')

export default class extends Controller {
  static get targets () {
    return [
      'nextPageButton', 'previousPageButton', 'tableBody', 'rowTemplate',
      'totalPageCount', 'currentPage', 'btnWrapper', 'tableWrapper', 'chartsView',
      'chartWrapper', 'viewOption', 'labels',
      'chartDataTypeSelector', 'chartDataType'
    ]
  }

  initialize () {
    this.currentPage = parseInt(this.currentPageTarget.getAttribute('data-current-page'))
    if (this.currentPage < 1) {
      this.currentPage = 1
    }
    this.dataType = 'size'
  }

  setTable () {
<<<<<<< HEAD
    this.viewOption = 'table'
    this.chartOptionsTarget.classList.add('d-hide')
    this.setActiveOptionBtn(this.viewOption, this.viewOptionTargets)
    this.chartWrapperTarget.classList.add('d-hide')
    this.tableWrapperTarget.classList.remove('d-hide')
    this.btnWrapperTarget.classList.remove('d-hide')
    this.currentPage = this.currentPage
    this.fetchData(this.viewOption)
  }

  setChart () {
    this.viewOption = 'chart'
    var y = this.selectedMempoolOptTarget.options
    this.chartFilter = this.selectedMempoolOptTarget.value = y[0].value
    this.chartOptionsTarget.classList.remove('d-hide')
    this.btnWrapperTarget.classList.add('d-hide')
    this.tableWrapperTarget.classList.add('d-hide')
    this.setActiveOptionBtn(this.viewOption, this.viewOptionTargets)
    this.chartWrapperTarget.classList.remove('d-hide')
=======
    opt = 'table'
    this.setActiveOptionBtn(opt, this.viewOptionTargets)
    hide(this.chartWrapperTarget)
    hide(this.chartDataTypeSelectorTarget)
    show(this.tableWrapperTarget)
    show(this.btnWrapperTarget)
    this.fetchData(opt)
  }

  setChart () {
    opt = 'chart'
    hide(this.btnWrapperTarget)
    hide(this.tableWrapperTarget)
    this.setActiveOptionBtn(opt, this.viewOptionTargets)
    show(this.chartWrapperTarget)
    show(this.chartDataTypeSelectorTarget)
>>>>>>> f4e90265
    this.nextPage = 1
    this.fetchData(this.viewOption)
  }

<<<<<<< HEAD
  MempoolOptionChanged () {
    this.chartFilter = this.selectedMempoolOptTarget.value
    this.fetchData(this.viewOption)
=======
  setSizeDataType (event) {
    this.dataType = 'size'
    this.chartDataTypeTargets.forEach(el => {
      el.classList.remove('active')
    })
    event.currentTarget.classList.add('active')
    this.fetchData('chart')
  }

  setFeesDataType (event) {
    this.dataType = 'total_fee'
    this.chartDataTypeTargets.forEach(el => {
      el.classList.remove('active')
    })
    event.currentTarget.classList.add('active')
    this.fetchData('chart')
  }

  setTransactionsDataType (event) {
    this.dataType = 'number_of_transactions'
    this.chartDataTypeTargets.forEach(el => {
      el.classList.remove('active')
    })
    event.currentTarget.classList.add('active')
    this.fetchData('chart')
>>>>>>> f4e90265
  }

  gotoPreviousPage () {
    this.currentPage = this.currentPage - 1
    this.fetchData(this.viewOption)
  }

  gotoNextPage () {
    this.currentPage = this.currentPage + 1
    this.fetchData(this.viewOption)
  }

  fetchData (display) {
    var url
    if (display === 'table') {
      url = `/getmempool?page=${this.currentPage}`
    } else {
      url = `/getmempoolCharts?chartFilter=${this.dataType}`
    }

    const _this = this
    axios.get(url).then(function (response) {
      let result = response.data
      if (display === 'table') {
        _this.totalPageCountTarget.textContent = result.totalPages
        _this.currentPageTarget.textContent = result.currentPage

        _this.currentPage = result.currentPage
        if (_this.currentPage <= 1) {
          hide(_this.previousPageButtonTarget)
        } else {
          show(_this.previousPageButtonTarget)
        }

        if (_this.currentPage >= result.totalPages) {
          hide(_this.nextPageButtonTarget)
        } else {
          show(_this.nextPageButtonTarget)
        }

        _this.displayMempool(result.mempoolData)
      } else {
        _this.plotGraph(result)
      }
    }).catch(function (e) {
      console.log(e) // todo: handle error
    })
  }

  displayMempool (data) {
    const _this = this
    this.tableBodyTarget.innerHTML = ''

    data.forEach(item => {
      const exRow = document.importNode(_this.rowTemplateTarget.content, true)
      const fields = exRow.querySelectorAll('td')

      fields[0].innerText = item.time
      fields[1].innerText = item.number_of_transactions
      fields[2].innerText = item.size
      fields[3].innerHTML = item.total_fee.toFixed(8)

      _this.tableBodyTarget.appendChild(exRow)
    })
  }

  // exchange chart
  plotGraph (exs) {
    const _this = this
    let title

    let chartData = exs.mempoolchartData
    let csv = ''
    switch (this.dataType) {
      case 'size':
        title = 'Size'
        csv = 'Date,Size\n'
        break
      case 'total_fee':
        title = 'Total Fee'
        csv = 'Date,Total Fee\n'
        break
      default:
        title = '# of Transactions'
        csv = 'Date,# of Transactions\n'
        break
    }
    let minDate, maxDate

    chartData.forEach(mp => {
      let date = new Date(mp.time)
      if (minDate == null || new Date(mp.time) < minDate) {
        minDate = new Date(mp.time)
      }

      if (maxDate == null || new Date(mp.time) > maxDate) {
        maxDate = new Date(mp.time)
      }

      let record
      if (_this.dataType === 'size') {
        record = mp.size
      } else if (_this.dataType === 'total_fee') {
        record = mp.total_fee
      } else {
        record = mp.number_of_transactions
      }
      csv += `${date},${record}\n`
    })

    _this.chartsView = new Dygraph(
      _this.chartsViewTarget,
      csv,
      {
        legend: 'always',
        // title: title,
        includeZero: true,
        dateWindow: [minDate, maxDate],
        animatedZooms: true,
        legendFormatter: legendFormatter,
        plotter: barChartPlotter,
        labelsDiv: _this.labelsTarget,
        ylabel: title,
        xlabel: 'Date',
        labelsUTC: true,
        labelsKMB: true,
        maxNumberWidth: 10,
        axes: {
          x: {
            drawGrid: false
          },
          y: {
            axisLabelWidth: 90
          }
        }
      }
    )
  }

  setActiveOptionBtn (opt, optTargets) {
    optTargets.forEach(li => {
      if (li.dataset.option === this.viewOption) {
        li.classList.add('active')
      } else {
        li.classList.remove('active')
      }
    })
  }
}<|MERGE_RESOLUTION|>--- conflicted
+++ resolved
@@ -23,7 +23,6 @@
   }
 
   setTable () {
-<<<<<<< HEAD
     this.viewOption = 'table'
     this.chartOptionsTarget.classList.add('d-hide')
     this.setActiveOptionBtn(this.viewOption, this.viewOptionTargets)
@@ -43,33 +42,15 @@
     this.tableWrapperTarget.classList.add('d-hide')
     this.setActiveOptionBtn(this.viewOption, this.viewOptionTargets)
     this.chartWrapperTarget.classList.remove('d-hide')
-=======
-    opt = 'table'
-    this.setActiveOptionBtn(opt, this.viewOptionTargets)
-    hide(this.chartWrapperTarget)
-    hide(this.chartDataTypeSelectorTarget)
-    show(this.tableWrapperTarget)
-    show(this.btnWrapperTarget)
-    this.fetchData(opt)
-  }
-
-  setChart () {
-    opt = 'chart'
-    hide(this.btnWrapperTarget)
-    hide(this.tableWrapperTarget)
-    this.setActiveOptionBtn(opt, this.viewOptionTargets)
-    show(this.chartWrapperTarget)
-    show(this.chartDataTypeSelectorTarget)
->>>>>>> f4e90265
     this.nextPage = 1
     this.fetchData(this.viewOption)
   }
 
-<<<<<<< HEAD
   MempoolOptionChanged () {
     this.chartFilter = this.selectedMempoolOptTarget.value
     this.fetchData(this.viewOption)
-=======
+  }
+  
   setSizeDataType (event) {
     this.dataType = 'size'
     this.chartDataTypeTargets.forEach(el => {
@@ -95,7 +76,6 @@
     })
     event.currentTarget.classList.add('active')
     this.fetchData('chart')
->>>>>>> f4e90265
   }
 
   gotoPreviousPage () {
