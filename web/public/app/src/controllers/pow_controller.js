import { Controller } from 'stimulus'
import axios from 'axios'
import { hide, show, legendFormatter, options, setActiveOptionBtn } from '../utils'

const Dygraph = require('../../../dist/js/dygraphs.min.js')

export default class extends Controller {
  static get targets () {
    return [
      'vspFilterWrapper', 'selectedFilter', 'powTable', 'numPageWrapper',
      'previousPageButton', 'totalPageCount', 'nextPageButton',
      'powRowTemplate', 'currentPage', 'selectedNum', 'powTableWrapper',
<<<<<<< HEAD
      'chartSourceWrapper', 'pool', 'chartWrapper', 'chartDataTypeSelector', 'labels',
=======
      'chartWrapper', 'chartDataTypeSelector', 'chartDataType', 'labels',
>>>>>>> 22362482
      'chartsView', 'viewOption', 'pageSizeWrapper'
    ]
  }

  initialize () {
    this.viewOption = 'table'
<<<<<<< HEAD
    this.dataType = 'pool_hashrate'
=======
    this.dataType = 'hashrate'
>>>>>>> 22362482
  }

  connect () {
    var filter = this.selectedFilterTarget.options
    var num = this.selectedNumTarget.options
    this.selectedFilterTarget.value = filter[0].text
    this.selectedNumTarget.value = num[0].text
  }

  setTable () {
    this.viewOption = 'table'
    setActiveOptionBtn(this.viewOption, this.viewOptionTargets)
    hide(this.chartWrapperTarget)
    hide(this.chartSourceWrapperTarget)
    show(this.vspFilterWrapperTarget)
    show(this.powTableWrapperTarget)
    show(this.numPageWrapperTarget)
    show(this.pageSizeWrapperTarget)
    hide(this.chartDataTypeSelectorTarget)
    this.nextPage = 1
    this.fetchData()
  }

  setChart () {
    this.viewOption = 'chart'
    setActiveOptionBtn(this.viewOption, this.viewOptionTargets)
    hide(this.numPageWrapperTarget)
    hide(this.vspFilterWrapperTarget)
    hide(this.powTableWrapperTarget)
    show(this.chartSourceWrapperTarget)
    show(this.chartWrapperTarget)
    hide(this.pageSizeWrapperTarget)
    show(this.chartDataTypeSelectorTarget)
<<<<<<< HEAD
=======
    // hide(this.numPageWrapperTarget)
>>>>>>> 22362482
    this.nextPage = 1
    this.fetchDataAndPlotGraph()
  }

  poolCheckChanged (event) {
    this.fetchDataAndPlotGraph()
  }

  setHashrateDataType (event) {
    this.dataType = 'hashrate'
    this.chartDataTypeTargets.forEach(el => {
      el.classList.remove('active')
    })
    event.currentTarget.classList.add('active')
    this.fetchExchange('chart')
  }

  setWorkersDataType (event) {
    this.dataType = 'workers'
    this.chartDataTypeTargets.forEach(el => {
      el.classList.remove('active')
    })
    event.currentTarget.classList.add('active')
    this.fetchExchange('chart')
  }

  loadPreviousPage () {
    this.nextPage = this.previousPageButtonTarget.getAttribute('data-next-page')
    this.fetchData(this.viewOption)
  }

  loadNextPage () {
    this.nextPage = this.nextPageButtonTarget.getAttribute('data-next-page')
    this.fetchData(this.viewOption)
  }

  selectedFilterChanged () {
    this.nextPage = 1
    this.fetchData(this.viewOption)
  }

  numberOfRowsChanged () {
    this.nextPage = 1
    this.fetchData(this.viewOption)
  }

  fetchData () {
    const selectedFilter = this.selectedFilterTarget.value
    var numberOfRows = this.selectedNumTarget.value

    if (display === 'chart') {
      numberOfRows = 3000
    }

    const _this = this
    axios.get(`/filteredpow?page=${this.nextPage}&filter=${selectedFilter}&recordsPerPage=${numberOfRows}`)
      .then(function (response) {
        let result = response.data

        _this.currentPage = result.currentPage
        if (_this.currentPage <= 1) {
          hide(_this.previousPageButtonTarget)
        } else {
          show(_this.previousPageButtonTarget)
        }

        if (_this.currentPage >= result.totalPages) {
          hide(_this.nextPageButtonTarget)
        } else {
          show(_this.nextPageButtonTarget)
        }

        _this.totalPageCountTarget.textContent = result.totalPages
        _this.currentPageTarget.textContent = result.currentPage
        _this.previousPageButtonTarget.setAttribute('data-next-page', `${result.previousPage}`)
        _this.nextPageButtonTarget.setAttribute('data-next-page', `${result.nextPage}`)

        _this.displayPoW(result.powData)
      }).catch(function (e) {
        console.log(e)
      })
  }

  displayPoW (pows) {
    const _this = this
    this.powTableTarget.innerHTML = ''

    pows.forEach(pow => {
      const powRow = document.importNode(_this.powRowTemplateTarget.content, true)
      const fields = powRow.querySelectorAll('td')

      fields[0].innerText = pow.source
      fields[1].innerText = pow.pool_hashrate_th
      fields[2].innerHTML = pow.workers
      fields[4].innerHTML = pow.time

      _this.powTableTarget.appendChild(powRow)
    })
  }

  selectedChartDataTypeChanged (event) {
    this.dataType = event.currentTarget.value
    this.fetchDataAndPlotGraph()
  }

<<<<<<< HEAD
  fetchDataAndPlotGraph () {
    let selectedPools = []
    this.poolTargets.forEach(el => {
      if (el.checked) {
        selectedPools.push(el.value)
      }
    })

    const _this = this
    axios.get(`/powchartdata?pools=${selectedPools.join('|')}&datatype=${this.dataType}`).then(function (response) {
      let result = response.data
      if (result.error) {
        console.log(result.error) // todo show error page fron front page
        return
      }

      _this.plotGraph(result)
    }).catch(function (e) {
      console.log(e)
    })
  }

  plotGraph1 (data) {
    const _this = this

    console.log(data.csv)
    let dataTypeLabel = 'Pool Hashrate'
    if (_this.dataType === 'workers') {
      dataTypeLabel = 'Workers'
    }

    const extra = {
      includeZero: true,
      colors: ['#2971FF', '#FF8C00'],
      labelsDiv: this.labelsTarget,
      ylabel: dataTypeLabel,
      labelsKMB: true,
      legendFormatter: legendFormatter,
      dateWindow: [data.minDate, data.maxDate],
      xlabel: 'Date',
      labelsUTC: true,
      connectSeparatedPoints: true
    }

    _this.chartsView = new Dygraph(_this.chartsViewTarget, data.csv, { ...options, ...extra }
    )
=======
    var data = []
    var dataSet = []

    if (this.selectedFilterTarget.value === 'All') {
    // init states for chartDataTypeSelector
      var dat = []
      dat[0] = 0 // not used
      dat[1] = 0 // luxor
      dat[2] = 0 // uupool
      dat[3] = 0 // btc
      dat[4] = 0 // f2pool
      dat[5] = 0 // coinmine

      // create unique dates
      var lastDate

      pows.forEach(pow => {
        if (pow.source === 'luxor') {
          if (_this.dataType === 'hashrate') {
            dat[1] = parseInt(pow.pool_hashrate_th)
          } else {
            dat[1] = parseInt(pow.workers)
          }
        } else if (pow.source === 'uupool') {
          if (_this.dataType === 'hashrate') {
            dat[2] = parseInt(pow.pool_hashrate_th)
          } else {
            dat[2] = parseInt(pow.workers)
          }
        } else if (pow.source === 'btc') {
          if (_this.dataType === 'hashrate') {
            dat[3] = parseInt(pow.pool_hashrate_th)
          } else {
            dat[3] = parseInt(pow.workers)
          }
        } else if (pow.source === 'f2pool') {
          if (_this.dataType === 'hashrate') {
            dat[4] = parseInt(pow.pool_hashrate_th)
          } else {
            dat[4] = parseInt(pow.workers)
          }
        } else if (pow.source === 'coinmine') {
          if (_this.dataType === 'hashrate') {
            dat[5] = parseInt(pow.pool_hashrate_th)
          } else {
            dat[5] = parseInt(pow.workers)
          }
        }

        data.push(new Date(pow.time))
        data.push(dat[1])
        data.push(dat[2])
        data.push(dat[3])
        data.push(dat[4])
        data.push(dat[5])

        // if same as last date  update and fill in missing values
        // eg row 33 = btc 13340000 0 2019-07-26 17:44
        //    row 34 = coinmine 1 960 2019-07-26 17:44
        // then combine to one dataset row
        /* eslint-disable brace-style */
        if (lastDate === new Date(pow.time)) {
          dataSet.splice(dataSet.length, 1, data)
        }

        // else push to new date dataset row
        else {
          dataSet.push(data)
        }
        data = []
      })

      let dataTypeLabel = 'Pool Hashrate'
      if (_this.dataType === 'workers') {
        dataTypeLabel = 'Workers'
      }

      var extra = {
        labels: ['Date', 'luxor', 'uupool', 'btc', 'f2pool', 'coinmine'],
        colors: ['#2971FF', '#FF8C00', '#64FFDA', '#84FFFF', '#EEFF41', '#FFCCBC'],
        labelsDiv: this.labelsTarget,
        ylabel: dataTypeLabel,
        y2label: 'Network Difficulty',
        labelsKMB: true,
        legendFormatter: legendFormatter
      }

      _this.chartsView = new Dygraph(
        _this.chartsViewTarget,
        dataSet.reverse(),
        { ...options, ...extra }
      )
    } else {
      pows.forEach(pow => {
        data.push(new Date(pow.time))

        if (_this.dataType === 'hashrate') {
          data.push(parseInt(pow.pool_hashrate_th))
        } else {
          data.push(parseInt(pow.workers))
        }

        dataSet.push(data)
        data = []
      })

      let dataTypeLabel = 'Pool Hashrate'
      if (_this.dataType === 'workers') {
        dataTypeLabel = 'Workers'
      }

      /* eslint-disable no-redeclare */
      var extra = {
        labels: ['Date', dataTypeLabel],
        colors: ['#2971FF', '#FF8C00'],
        labelsDiv: this.labelsTarget,
        ylabel: dataTypeLabel,
        y2label: 'Network Difficulty',
        labelsKMB: true,
        legendFormatter: legendFormatter
      }

      _this.chartsView = new Dygraph(
        _this.chartsViewTarget,
        dataSet.reverse(), { ...options, ...extra }
      )
    }
>>>>>>> 22362482
  }

  // vsp chart
  plotGraph (dataSet) {
    const _this = this
    let dataTypeLabel = 'Pool Hashrate'
    if (_this.dataType === 'workers') {
      dataTypeLabel = 'Workers'
    }

    let options = {
      legend: 'always',
      includeZero: true,
      animatedZooms: true,
      legendFormatter: legendFormatter,
      // plotter: barChartPlotter,
      labelsDiv: _this.labelsTarget,
      ylabel: dataTypeLabel,
      xlabel: 'Date',
      labelsUTC: true,
      labelsKMB: true,
      connectSeparatedPoints: true,
      axes: {
        x: {
          drawGrid: false
        }
      }
    }

    _this.chartsView = new Dygraph(_this.chartsViewTarget, dataSet.csv, options)
  }
}<|MERGE_RESOLUTION|>--- conflicted
+++ resolved
@@ -10,22 +10,14 @@
       'vspFilterWrapper', 'selectedFilter', 'powTable', 'numPageWrapper',
       'previousPageButton', 'totalPageCount', 'nextPageButton',
       'powRowTemplate', 'currentPage', 'selectedNum', 'powTableWrapper',
-<<<<<<< HEAD
       'chartSourceWrapper', 'pool', 'chartWrapper', 'chartDataTypeSelector', 'labels',
-=======
-      'chartWrapper', 'chartDataTypeSelector', 'chartDataType', 'labels',
->>>>>>> 22362482
       'chartsView', 'viewOption', 'pageSizeWrapper'
     ]
   }
 
   initialize () {
     this.viewOption = 'table'
-<<<<<<< HEAD
     this.dataType = 'pool_hashrate'
-=======
-    this.dataType = 'hashrate'
->>>>>>> 22362482
   }
 
   connect () {
@@ -59,34 +51,12 @@
     show(this.chartWrapperTarget)
     hide(this.pageSizeWrapperTarget)
     show(this.chartDataTypeSelectorTarget)
-<<<<<<< HEAD
-=======
-    // hide(this.numPageWrapperTarget)
->>>>>>> 22362482
     this.nextPage = 1
     this.fetchDataAndPlotGraph()
   }
 
   poolCheckChanged (event) {
     this.fetchDataAndPlotGraph()
-  }
-
-  setHashrateDataType (event) {
-    this.dataType = 'hashrate'
-    this.chartDataTypeTargets.forEach(el => {
-      el.classList.remove('active')
-    })
-    event.currentTarget.classList.add('active')
-    this.fetchExchange('chart')
-  }
-
-  setWorkersDataType (event) {
-    this.dataType = 'workers'
-    this.chartDataTypeTargets.forEach(el => {
-      el.classList.remove('active')
-    })
-    event.currentTarget.classList.add('active')
-    this.fetchExchange('chart')
   }
 
   loadPreviousPage () {
@@ -168,7 +138,6 @@
     this.fetchDataAndPlotGraph()
   }
 
-<<<<<<< HEAD
   fetchDataAndPlotGraph () {
     let selectedPools = []
     this.poolTargets.forEach(el => {
@@ -215,135 +184,6 @@
 
     _this.chartsView = new Dygraph(_this.chartsViewTarget, data.csv, { ...options, ...extra }
     )
-=======
-    var data = []
-    var dataSet = []
-
-    if (this.selectedFilterTarget.value === 'All') {
-    // init states for chartDataTypeSelector
-      var dat = []
-      dat[0] = 0 // not used
-      dat[1] = 0 // luxor
-      dat[2] = 0 // uupool
-      dat[3] = 0 // btc
-      dat[4] = 0 // f2pool
-      dat[5] = 0 // coinmine
-
-      // create unique dates
-      var lastDate
-
-      pows.forEach(pow => {
-        if (pow.source === 'luxor') {
-          if (_this.dataType === 'hashrate') {
-            dat[1] = parseInt(pow.pool_hashrate_th)
-          } else {
-            dat[1] = parseInt(pow.workers)
-          }
-        } else if (pow.source === 'uupool') {
-          if (_this.dataType === 'hashrate') {
-            dat[2] = parseInt(pow.pool_hashrate_th)
-          } else {
-            dat[2] = parseInt(pow.workers)
-          }
-        } else if (pow.source === 'btc') {
-          if (_this.dataType === 'hashrate') {
-            dat[3] = parseInt(pow.pool_hashrate_th)
-          } else {
-            dat[3] = parseInt(pow.workers)
-          }
-        } else if (pow.source === 'f2pool') {
-          if (_this.dataType === 'hashrate') {
-            dat[4] = parseInt(pow.pool_hashrate_th)
-          } else {
-            dat[4] = parseInt(pow.workers)
-          }
-        } else if (pow.source === 'coinmine') {
-          if (_this.dataType === 'hashrate') {
-            dat[5] = parseInt(pow.pool_hashrate_th)
-          } else {
-            dat[5] = parseInt(pow.workers)
-          }
-        }
-
-        data.push(new Date(pow.time))
-        data.push(dat[1])
-        data.push(dat[2])
-        data.push(dat[3])
-        data.push(dat[4])
-        data.push(dat[5])
-
-        // if same as last date  update and fill in missing values
-        // eg row 33 = btc 13340000 0 2019-07-26 17:44
-        //    row 34 = coinmine 1 960 2019-07-26 17:44
-        // then combine to one dataset row
-        /* eslint-disable brace-style */
-        if (lastDate === new Date(pow.time)) {
-          dataSet.splice(dataSet.length, 1, data)
-        }
-
-        // else push to new date dataset row
-        else {
-          dataSet.push(data)
-        }
-        data = []
-      })
-
-      let dataTypeLabel = 'Pool Hashrate'
-      if (_this.dataType === 'workers') {
-        dataTypeLabel = 'Workers'
-      }
-
-      var extra = {
-        labels: ['Date', 'luxor', 'uupool', 'btc', 'f2pool', 'coinmine'],
-        colors: ['#2971FF', '#FF8C00', '#64FFDA', '#84FFFF', '#EEFF41', '#FFCCBC'],
-        labelsDiv: this.labelsTarget,
-        ylabel: dataTypeLabel,
-        y2label: 'Network Difficulty',
-        labelsKMB: true,
-        legendFormatter: legendFormatter
-      }
-
-      _this.chartsView = new Dygraph(
-        _this.chartsViewTarget,
-        dataSet.reverse(),
-        { ...options, ...extra }
-      )
-    } else {
-      pows.forEach(pow => {
-        data.push(new Date(pow.time))
-
-        if (_this.dataType === 'hashrate') {
-          data.push(parseInt(pow.pool_hashrate_th))
-        } else {
-          data.push(parseInt(pow.workers))
-        }
-
-        dataSet.push(data)
-        data = []
-      })
-
-      let dataTypeLabel = 'Pool Hashrate'
-      if (_this.dataType === 'workers') {
-        dataTypeLabel = 'Workers'
-      }
-
-      /* eslint-disable no-redeclare */
-      var extra = {
-        labels: ['Date', dataTypeLabel],
-        colors: ['#2971FF', '#FF8C00'],
-        labelsDiv: this.labelsTarget,
-        ylabel: dataTypeLabel,
-        y2label: 'Network Difficulty',
-        labelsKMB: true,
-        legendFormatter: legendFormatter
-      }
-
-      _this.chartsView = new Dygraph(
-        _this.chartsViewTarget,
-        dataSet.reverse(), { ...options, ...extra }
-      )
-    }
->>>>>>> 22362482
   }
 
   // vsp chart
